## 1.4.0 - 2020-12-24
### Added:
- Refactor of rules into directories for easier management
- Multiprocessing implemented for searching for matches. GitLab Watchman now splits regex filtering between the cores available on the device, meaning the more cores you have, the faster searching should run.
- Handling for GitLab API rate limiting, backing off when the rate limit is hit. The rate limit may be more likely to come into effect with multiprocessing
- Rules added to search for:
  - Cloudflare tokens
  - Facebook API tokens
  - GitHub API tokens
  - Mailchimp API tokens
  - Mailgun API tokens
  - Shodan API tokens
  - Stripe API tokens
  - Twilio API tokens
  - Microsoft NuGet keys
  

## 1.3.0 - 2020-12-12
### Added:
- Add more information about the namespaces a project is in to logs
- Added details owner of that namespace, for groups and users
- Time based searching now looks at the time a file was committed, not when a project was active, which greatly reduces multiples of the same detection because a project is active but a file has not been modified.
- Rules added:
    - SSH private keys
    - Mastercard datacash tokens
    - Heroku tokens
    - PagerDuty tokens

### Removed:
- Enhanced logging that includes nested information, such as namespace owners, means that CSV logging is no longer practical. CSV logging has been removed and JSON via STDOUT is now the default option.

## 1.2.0 - 2020-11-16
### Added:
- More data on namespaces added to logs
- Better search queries for existing rules to filter out false positives
<<<<<<< HEAD
### Removed:
- CICD variable search no longer works due to GitLab API now only allowing owners of a project to search it for variables. It has been removed.
=======

### Removed:
- CICD variable search no longer works due to GitLab API now only allowing owners of a project to search it for variables. It has been removed.

>>>>>>> db0f36da
### Fixed:
- Bug on outputting match string for blobs/wiki-blobs

## 1.1.0 - 2020-11-14
### Fixed
- Retry added for occasional Requests HTTPSConnectionPool error

### Added
- Exact regex string match added to output from message searches

## 1.0.0 - 2020-10-01
Release<|MERGE_RESOLUTION|>--- conflicted
+++ resolved
@@ -13,7 +13,7 @@
   - Stripe API tokens
   - Twilio API tokens
   - Microsoft NuGet keys
-  
+
 
 ## 1.3.0 - 2020-12-12
 ### Added:
@@ -33,15 +33,8 @@
 ### Added:
 - More data on namespaces added to logs
 - Better search queries for existing rules to filter out false positives
-<<<<<<< HEAD
 ### Removed:
 - CICD variable search no longer works due to GitLab API now only allowing owners of a project to search it for variables. It has been removed.
-=======
-
-### Removed:
-- CICD variable search no longer works due to GitLab API now only allowing owners of a project to search it for variables. It has been removed.
-
->>>>>>> db0f36da
 ### Fixed:
 - Bug on outputting match string for blobs/wiki-blobs
 
